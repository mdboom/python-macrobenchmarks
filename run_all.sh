set -e

if [ -z "$1" ]; then
    echo "Usage: $0 python_executable"
    exit 1
fi

BINARY=$1

ENV=/tmp/macrobenchmark_env
<<<<<<< HEAD
./run_benchmarks.sh --python $BINARY --venv $ENV --benchmarks flaskblogging --clean
# XXX Convert results to verbose "time" output.
for bench in djangocms mypy_bench pylint_bench pycparser_bench pytorch_alexnet_inference gunicorn aiohttp thrift_bench gevent_bench_hub; do
    #/usr/bin/time --verbose --output=results/${bench}.out $ENV/bin/python $(dirname $0)/benchmarks/${bench}.py
    ./run_benchmarks.sh --python $BINARY --venv $ENV --benchmarks $bench --no-clean
    # XXX Convert results to verbose "time" output.
=======
for bench in flaskblogging djangocms mypy_bench pylint_bench pycparser_bench pytorch_alexnet_inference gunicorn aiohttp thrift_bench gevent_bench_hub kinto_bench; do
    rm -rf $ENV
    $BINARY -m venv $ENV
    $ENV/bin/pip install -r $(dirname $0)/benchmarks/${bench}_requirements.txt
    /usr/bin/time --verbose --output=results/${bench}.out $ENV/bin/python $(dirname $0)/benchmarks/${bench}.py
>>>>>>> 96730b0c
done<|MERGE_RESOLUTION|>--- conflicted
+++ resolved
@@ -8,18 +8,10 @@
 BINARY=$1
 
 ENV=/tmp/macrobenchmark_env
-<<<<<<< HEAD
 ./run_benchmarks.sh --python $BINARY --venv $ENV --benchmarks flaskblogging --clean
 # XXX Convert results to verbose "time" output.
-for bench in djangocms mypy_bench pylint_bench pycparser_bench pytorch_alexnet_inference gunicorn aiohttp thrift_bench gevent_bench_hub; do
+for bench in djangocms mypy_bench pylint_bench pycparser_bench pytorch_alexnet_inference gunicorn aiohttp thrift_bench gevent_bench_hub kinto_bench; do
     #/usr/bin/time --verbose --output=results/${bench}.out $ENV/bin/python $(dirname $0)/benchmarks/${bench}.py
     ./run_benchmarks.sh --python $BINARY --venv $ENV --benchmarks $bench --no-clean
     # XXX Convert results to verbose "time" output.
-=======
-for bench in flaskblogging djangocms mypy_bench pylint_bench pycparser_bench pytorch_alexnet_inference gunicorn aiohttp thrift_bench gevent_bench_hub kinto_bench; do
-    rm -rf $ENV
-    $BINARY -m venv $ENV
-    $ENV/bin/pip install -r $(dirname $0)/benchmarks/${bench}_requirements.txt
-    /usr/bin/time --verbose --output=results/${bench}.out $ENV/bin/python $(dirname $0)/benchmarks/${bench}.py
->>>>>>> 96730b0c
 done